# Changelog

All notable changes to this project will be documented in this file.

<<<<<<< HEAD
## [0.5.8] - 2025-12-11

### 🚀 New Features

#### Google Gemini Support
- **Added**: Native support for Google Gemini API
  - Implemented `GoogleProvider`
  - Added `LlmClient::google()` and `LlmClient::google_with_config()`
  - Supports chat completion with `gemini-2.0-flash`, `gemini-2.0-flash-lite`, `gemini-3-pro-preview`, etc.
  - Added `examples/google_basic.rs`
=======
## [0.5.8] - 2026-01-02

### ⚠️ Breaking Changes

#### Tencent Hunyuan Native API v3
- **BREAKING**: Replaced OpenAI-compatible wrapper with native Tencent Cloud API v3 using `TC3-HMAC-SHA256` signature.
- **Affected**: `LlmClient::tencent()` and `tencent()` provider functions.
- **New Signature**: `tencent(secret_id, secret_key)` (previously `tencent(api_key)`).
- **Rationale**: Support native signature verification for better security and stability.

### ✨ Improvements

- **Security**: Hardcoded API keys removed from documentation and code.
- **Documentation**: Updated Tencent guide with native API usage.

>>>>>>> 33e8f655

## [0.5.7] - 2025-11-23

### 🚀 New Features

#### Aliyun DashScope Tools Support
- **Added**: Full tool calling support for Aliyun DashScope API
  - Non-streaming tool calls
  - Streaming tool calls
  - Compatible with OpenAI tool format (no conversion needed)
- **Updated**: `AliyunParameters` - Added `tools` and `tool_choice` fields
- **Updated**: `AliyunMessage` - Added `tool_calls` field
- **Updated**: Request/response conversion to handle tools
- **Updated**: Streaming response to handle tool calls

### 🔧 Improvements

#### Repository Cleanup
- **Removed**: Personal tool configurations from git tracking
  - `.augment/rules/rust.md` - Augment AI configuration
  - `.zed/settings.json` - Zed editor configuration
  - Files removed from git but preserved locally
  - Already in `.gitignore` but were tracked before

### 🧪 Testing

#### New Test Examples
- **Added**: `examples/test_aliyun_tools.rs`
  - Demonstrates non-streaming tool calls
  - Demonstrates streaming tool calls
  - Weather tool example
  - Calculator tool example

### 📚 Documentation

#### New Documentation
- **Added**: `docs/ALIYUN_TOOLS_FIX_ANALYSIS.md`
  - Detailed problem analysis
  - Solution design
  - Code change examples
- **Added**: `docs/ALIYUN_TOOLS_IMPLEMENTATION_SUMMARY.md`
  - Implementation summary
  - Testing results
  - Usage examples

### ✅ Verification

- All 82 tests passing
- Build successful
- Fully backward compatible
- No breaking changes

### 🔄 Migration

No migration needed. All changes are backward compatible.

#### Using Aliyun Tools (New Feature)

```rust
use llm_connector::{LlmClient, types::*};

let client = LlmClient::aliyun("your-api-key")?;

let tools = vec![
    Tool {
        tool_type: "function".to_string(),
        function: Function {
            name: "get_weather".to_string(),
            description: Some("Get weather information".to_string()),
            parameters: serde_json::json!({
                "type": "object",
                "properties": {
                    "location": {"type": "string"}
                },
                "required": ["location"]
            }),
        },
    },
];

let request = ChatRequest {
    model: "qwen-plus".to_string(),
    messages: vec![Message::text(Role::User, "What's the weather in Beijing?")],
    tools: Some(tools),
    tool_choice: Some(ToolChoice::Auto),
    ..Default::default()
};

let response = client.chat(&request).await?;

if let Some(tool_calls) = &response.choices[0].message.tool_calls {
    for tool_call in tool_calls {
        println!("Tool: {}", tool_call.function.name);
        println!("Arguments: {}", tool_call.function.arguments);
    }
}
```

---

## [0.5.6] - 2025-11-23

### 🔥 Critical Fix

#### Proxy Timeout Issue
- **Fixed**: Disabled system proxy by default in HTTP client
  - **Root cause**: reqwest automatically uses system proxy settings
  - **Problem**: System proxy can be slow, unreachable, or misconfigured
  - **Impact**: Caused timeout errors even when direct connection works
  - **Solution**: Explicitly disable system proxy, require explicit configuration

#### Changes
- **HttpClient::new()**: Added `.no_proxy()` to disable system proxy
- **HttpClient::with_config()**: Added `.no_proxy()` when proxy parameter is None
- **Explicit proxy**: Only use proxy when explicitly configured via parameters

### 🎯 Benefits

1. **No unexpected timeouts** - System proxy no longer interferes
2. **Better performance** - Direct connections are faster
3. **Predictable behavior** - Same behavior across all environments
4. **Explicit control** - Users must explicitly set proxy if needed

### 🧪 Testing

#### New Test Examples
- **Added**: `examples/test_proxy_issue.rs`
  - Tests default behavior (no proxy)
  - Tests invalid proxy handling
  - Checks system proxy environment variables

#### Test Results
- ✅ All 82 tests passing
- ✅ Zhipu streaming: 2.05s, 52 chunks (no timeout)
- ✅ Invalid proxy fails fast: 41ms (no long timeout)
- ✅ Direct connection works reliably

### 📚 Documentation

#### New Documentation
- **Added**: `docs/PROXY_TIMEOUT_FIX.md`
  - Detailed technical explanation
  - Root cause analysis
  - Usage examples and migration guide
- **Added**: `docs/PROXY_FIX_SUMMARY.md`
  - Executive summary
  - Impact analysis
  - Migration guide for different scenarios

### 🔄 Migration

#### Most Users (No Change Needed)
```rust
// Works better now (no timeout issues)
let client = LlmClient::zhipu_openai_compatible(api_key)?;
```

#### Users Who Need Proxy
```rust
// Explicitly set proxy
let client = LlmClient::zhipu_with_config(
    api_key,
    true,                           // OpenAI compatible
    None,                           // Default base URL
    None,                           // Default timeout
    Some("http://proxy:8080"),      // Explicit proxy
)?;
```

#### Users Relying on System Proxy (Rare)
```rust
// Read system proxy and set explicitly
let proxy = std::env::var("HTTPS_PROXY").ok();
let client = LlmClient::zhipu_with_config(
    api_key,
    true,
    None,
    None,
    proxy.as_deref(),
)?;
```

### ⚠️ Breaking Change (Rare)

**Only affects users relying on system proxy settings**:
- Before: System proxy was used automatically
- After: System proxy is ignored, must be set explicitly

**Workaround**: See migration guide above

### ✅ Verification

- All tests passing (82/82)
- Streaming verified with Zhipu GLM API
- Performance improved (no proxy overhead)
- Fully backward compatible for most users

---

## [0.5.5] - 2025-11-23

### 🚀 Improvements

#### Streaming Timeout Configuration
- **Increased**: Default HTTP timeout from 30s to 60s
  - Better support for long streaming responses
  - More reasonable default for LLM APIs
  - Reduces risk of premature timeouts
- **Added**: Streaming-specific HTTP headers
  - `Accept: text/event-stream` - Standard SSE header
  - `Cache-Control: no-cache` - Prevents caching issues
  - `Connection: keep-alive` - Maintains connection
- **Improved**: Error messages for timeout errors
  - Now suggests increasing timeout for long-running streams
  - More actionable guidance for troubleshooting

#### Code Quality
- **Completed**: Full Chinese to English translation
  - All source code comments now in English
  - 100% internationalization complete
  - Zero Chinese characters remaining in codebase
  - 18 source files completely translated
  - 4 cleanup scripts created for future reference

### 🧪 Testing

#### New Test Examples
- **Added**: `examples/test_zhipu_streaming_timeout.rs`
  - Tests basic streaming functionality
  - Verifies timeout behavior
  - Measures chunk count and timing
- **Added**: `examples/test_zhipu_long_streaming.rs`
  - Tests long streaming responses (17+ seconds)
  - Verifies no timeout issues with extended streams
  - Demonstrates 600+ chunk handling

### 📚 Documentation

#### New Documentation
- **Added**: `docs/STREAMING_TIMEOUT_FIX.md`
  - Detailed explanation of timeout improvements
  - Usage recommendations and guidelines
  - Timeout configuration examples
- **Added**: `docs/STREAMING_INVESTIGATION_REPORT.md`
  - Investigation results and findings
  - Test evidence and verification
  - Recommendations for integration
- **Added**: `docs/COMPLETE_CHINESE_CLEANUP_FINAL.md`
  - Complete translation summary
  - Statistics and verification
  - Quality assurance report
- **Added**: `docs/CHINESE_CLEANUP_STATUS.md`
  - Translation progress tracking
  - Remaining work documentation

### ✅ Verification

- All 82 tests passing
- Streaming verified with Zhipu GLM API
- Short responses: 2.27s, 52 chunks ✅
- Long responses: 17.4s, 633 chunks ✅
- No timeout issues observed
- Fully backward compatible

### 🔄 Migration

No breaking changes. All existing code continues to work.

Optional: Use custom timeout for very long responses:
```rust
// 120 seconds timeout for long responses
let client = LlmClient::zhipu_with_timeout(api_key, 120)?;
```

---

## [0.5.4] - 2025-01-22

### 🔧 Bug Fixes

#### Streaming Tool Calls Fix
- **Fixed**: Incremental accumulation and deduplication logic for streaming tool_calls
  - Modified `ToolCall` and `FunctionCall` data structures to support incremental parsing
  - Implemented `merge_delta()` method for merging incremental data
  - Added accumulation state management in `sse_to_streaming_response`
  - Only send complete tool_calls to prevent duplicate execution
- **Improved**: Support for OpenAI streaming API's incremental tool_calls format
  - Added `index` field to identify tool_calls
  - Implemented `is_complete()` method to check completeness
  - Accumulate each tool_call's incremental data by `index`
- **Guaranteed**: Each tool_call is sent only once, preventing duplicate execution
- **Compatible**: Fully backward compatible, no impact on existing code
- **Tests**: Added comprehensive test suite to verify accumulation logic
  - `test_streaming_tool_calls_accumulation` - Verify accumulation logic
  - `test_streaming_tool_calls_parsing` - Verify incremental parsing
- **Documentation**:
  - Added `docs/STREAMING_TOOL_CALLS.md` - Technical documentation
  - Added `docs/STREAMING_TOOL_CALLS_FIX.md` - Fix summary
  - Updated `README.md` with Function Calling section

### 📚 Documentation

#### Documentation Cleanup
- **Cleanup**: Moved outdated temporary documents to archive
  - `DOCS_CLEANUP_SUMMARY.md` → `docs/archive/reports/`
  - `RELEASE_v0.5.3_SUMMARY.md` → `docs/archive/releases/`
  - `SENSITIVE_INFO_OBFUSCATION.md` → `docs/archive/reports/`
- **Updated**: `docs/README.md` with new documentation index
- **Simplified**: README.md changelog section, pointing to CHANGELOG.md
- **Removed**: Outdated references to non-existent examples (`test_keys_yaml`, `debug_deepseek`, `fetch_models_simple`)
- **Updated**: Examples section to reflect actual available examples
- **Improved**: Troubleshooting section with practical solutions
- **Reorganized**: README.md structure for better user experience
  - Moved "Supported Providers" overview right after Quick Start
  - Moved "Function Calling / Tools" and "Streaming" sections earlier
  - Moved architecture details ("Unified Output Format") to later sections
  - Removed duplicate sections
  - New flow: Introduction → Features → Quick Start → Providers → Key Features → Architecture → Advanced Topics

#### Language Standardization
- **Converted**: All Chinese text to English for international accessibility
  - README.md Function Calling section
  - CHANGELOG.md v0.5.4 section
  - Test files and example files
  - All comments and user-facing messages
  - Removed Chinese characters from provider names (Tencent Hunyuan, Volcengine, Moonshot)
  - `docs/README.md` - Converted entire documentation index to English
  - `docs/REASONING_MODELS_SUPPORT.md` - Completely rewritten in English
- **Simplified**: Removed excessive emoji usage from README.md
  - Kept minimal, professional formatting
  - Replaced emoji bullets with standard markdown bullets
  - Removed decorative emojis from section headers
- **Archived**: Moved original Chinese version of REASONING_MODELS_SUPPORT.md to `docs/archive/reports/`
- **Documentation**:
  - Added `docs/CHINESE_TO_ENGLISH_CONVERSION.md` for conversion summary
  - Added `docs/EMOJI_AND_CHINESE_CLEANUP.md` for cleanup summary

## [0.5.3] - 2025-01-15

### 🎉 New Features

#### Universal Reasoning Models Support 🧠
- **Added**: Universal support for reasoning models across all providers
- **Supported Models**:
  - ✅ Volcengine Doubao-Seed-Code (`reasoning_content`)
  - ✅ DeepSeek R1 (`reasoning_content` / `reasoning`)
  - ✅ OpenAI o1 series (`thought` / `reasoning_content`)
  - ✅ Qwen reasoning models (`reasoning`)
  - ✅ Anthropic Claude extended thinking (`thinking`)
- **Key Benefits**:
  - Zero configuration - automatic field detection
  - Unified interface - same code for all reasoning models
  - Backward compatible - standard models work as before
  - Priority-based extraction - standard `content` field takes precedence
- **Documentation**: Added `docs/REASONING_MODELS_SUPPORT.md`

### 📚 Documentation

#### Documentation Structure Cleanup
- **Reorganized**: Cleaned up docs directory from 52 to 30 files (-42%)
- **New Structure**:
  - Core documents (6): Architecture, migration guides, reasoning models support
  - Provider guides (7): Dedicated guide for each provider in `docs/guides/`
  - Archive (17): Historical releases and reports in `docs/archive/`
- **New Provider Guides**:
  - `docs/guides/ALIYUN_GUIDE.md` - Aliyun DashScope usage guide
  - `docs/guides/ANTHROPIC_GUIDE.md` - Anthropic Claude usage guide
  - `docs/guides/ZHIPU_GUIDE.md` - Zhipu GLM usage guide
  - Updated existing guides for DeepSeek, Moonshot, Tencent, Volcengine
- **Improvements**:
  - Clear documentation index in `docs/README.md`
  - Removed duplicate and outdated content
  - Better organization and discoverability

#### Security
- **Obfuscated**: All sensitive information in documentation and examples
  - API keys replaced with placeholders
  - Endpoint IDs replaced with example values
  - Created `keys.yaml.example` for configuration reference
- **Documentation**: Added `docs/SENSITIVE_INFO_OBFUSCATION.md`

### 🐛 Bug Fixes

#### Volcengine Streaming Support
- **Fixed**: Volcengine streaming now correctly extracts content from reasoning models (Doubao-Seed-Code)
- **Issue**: `StreamingResponse.get_content()` returned `None` for Doubao-Seed-Code model responses
- **Root Cause**: Reasoning models output content in `delta.reasoning_content` field instead of `delta.content`
- **Solution**: Enhanced SSE parser to check multiple content fields in priority order:
  1. `delta.content` (standard OpenAI format, non-empty)
  2. `delta.reasoning_content` (Volcengine Doubao-Seed-Code, DeepSeek R1)
  3. `delta.reasoning` (Qwen, DeepSeek)
  4. `delta.thought` (OpenAI o1)
  5. `delta.thinking` (Anthropic)
- **Impact**: Benefits all reasoning models across different providers
- **Files Changed**: `src/sse.rs`
- **Tests Added**:
  - Unit test: `test_streaming_response_content_population`
  - Integration test: `examples/volcengine_streaming.rs`
  - Automation script: `scripts/test_volcengine_streaming.sh`
- **Documentation**:
  - `docs/VOLCENGINE_STREAMING_FIX.md` - Detailed fix documentation
  - `docs/VOLCENGINE_STREAMING_SUMMARY.md` - Fix summary
  - `docs/VOLCENGINE_STREAMING_FINAL_REPORT.md` - Final report
  - `docs/REASONING_MODELS_SUPPORT.md` - Universal reasoning models guide
- **Test Results**:
  - ✅ 221 tests passed
  - ✅ Volcengine streaming: 101 chunks, 477 chars extracted
  - ✅ All existing functionality preserved

## [0.5.1] - 2025-01-21

### 🔧 Improvements

#### Code Quality
- Fixed all compilation errors and warnings discovered by rust-analyzer
- Fixed unused variable warnings by using underscore prefix
- Cleaned up 69% of example files (39 → 12)
- Cleaned up 56% of test files (18 → 8)
- Removed 36 duplicate, debug, and outdated files

#### Documentation
- Added `docs/RUST_CODING_RULES.md` - Rust coding standards
- Added `docs/MIGRATION_GUIDE_v0.5.0.md` - Complete migration guide
- Added `docs/RELEASE_v0.5.0.md` - Release notes
- Updated `examples/README.md` with cleaner structure
- Updated all examples to use new API

#### Examples Cleanup
- Removed duplicate examples (test_aliyun_basic.rs, test_deepseek.rs, etc.)
- Removed debug files (debug_aliyun_response.rs, debug_longcat_stream.rs, etc.)
- Removed verification files (verify_aliyun_choices.rs, verify_reasoning_content.rs, etc.)
- Removed shell test scripts (9 files)
- Renamed test_aliyun_enable_thinking.rs → aliyun_thinking.rs

#### Bug Fixes
- Fixed Message construction in all examples
- Fixed content access using content_as_text()
- Fixed streaming examples with proper feature gates
- Fixed tencent_basic.rs API usage
- Fixed all integration tests

### 📊 Statistics

- **Tests**: 221 passed; 0 failed (100% pass rate)
- **Compilation**: 0 errors, 0 warnings
- **Code reduction**: 74% fewer lines in examples/tests

## [0.5.0] - 2025-01-21

### 🎉 Major Features - Multi-modal Content Support

**⚠️ BREAKING CHANGE**: `Message.content` changed from `String` to `Vec<MessageBlock>`

This is a major architectural improvement that enables native multi-modal content support (text + images).

#### New Types

- **`MessageBlock`** - Enum for different content types
  - `Text { text: String }` - Text content
  - `Image { source: ImageSource }` - Image (Anthropic format)
  - `ImageUrl { image_url: ImageUrl }` - Image URL (OpenAI format)
- **`ImageSource`** - Image source (Base64 or URL)
- **`ImageUrl`** - Image URL with optional detail level

#### Migration Guide

```rust
// Old (0.4.x)
let message = Message {
    role: Role::User,
    content: "Hello".to_string(),
    ..Default::default()
};

// New (0.5.0) - Option 1: Use text() constructor (recommended)
let message = Message::text(Role::User, "Hello");

// New (0.5.0) - Option 2: Use new() with MessageBlock
let message = Message::new(
    Role::User,
    vec![MessageBlock::text("Hello")],
);

// New (0.5.0) - Multi-modal example
let message = Message::new(
    Role::User,
    vec![
        MessageBlock::text("What's in this image?"),
        MessageBlock::image_url("https://example.com/image.jpg"),
    ],
);
```

#### New Methods

**Message**:
- `Message::text(role, text)` - Create text-only message
- `Message::new(role, blocks)` - Create multi-modal message
- `Message::content_as_text()` - Extract all text content
- `Message::is_text_only()` - Check if message contains only text
- `Message::has_images()` - Check if message contains images

**MessageBlock**:
- `MessageBlock::text(text)` - Create text block
- `MessageBlock::image_base64(media_type, data)` - Create Base64 image
- `MessageBlock::image_url(url)` - Create image URL block
- `MessageBlock::image_url_with_detail(url, detail)` - Create image URL with detail
- `MessageBlock::as_text()` - Get text content if it's a text block
- `MessageBlock::is_text()` - Check if it's a text block
- `MessageBlock::is_image()` - Check if it's an image block

#### Updated Protocols

- ✅ **OpenAI** - Supports both string and array formats
- ✅ **Anthropic** - Always uses array format
- ✅ **Aliyun** - Converts to text format
- ✅ **Zhipu** - Converts to text format
- ✅ **Ollama** - Converts to text format

#### Examples

- `examples/multimodal_basic.rs` - Comprehensive multi-modal examples

#### Tests

- Added 8 new unit tests for `MessageBlock`
- All 64 tests passing

#### Documentation

- `docs/MULTIMODAL_CONTENT_DESIGN.md` - Design comparison
- `docs/MULTIMODAL_NATIVE_DESIGN.md` - Native design approach
- `docs/MULTIMODAL_MIGRATION_PLAN.md` - Migration plan

---

## [Unreleased]

### Added
- **Moonshot (月之暗面) Provider**
  - OpenAI-compatible API
  - `LlmClient::moonshot(api_key)`
  - Models: moonshot-v1-8k, moonshot-v1-32k, moonshot-v1-128k
  - Long context support (up to 128k tokens)
  - Full streaming support

- **DeepSeek Provider**
  - OpenAI-compatible API
  - `LlmClient::deepseek(api_key)`
  - Models: deepseek-chat, deepseek-reasoner
  - Reasoning model support with thinking process
  - Automatic extraction of reasoning content
  - Full streaming support for both chat and reasoning models

## [0.4.20] - 2025-10-21

### 🎯 Major Update: Unified Output Format & Configuration-Driven Architecture

#### ✨ Unified Output Format

**All providers now output the same unified `StreamingResponse` format**, regardless of their native API format.

```
Different Input Formats → Protocol Conversion → Unified StreamingResponse
```

**Benefits**:
- ✅ Consistent API across all providers
- ✅ Easy provider switching without changing business logic
- ✅ Type-safe compile-time guarantees
- ✅ Lower learning curve - learn once, use everywhere

**Example**:
```rust
// Same code works with ANY provider
let mut stream = client.chat_stream(&request).await?;
while let Some(chunk) = stream.next().await {
    let chunk = chunk?;  // Always StreamingResponse
    if let Some(content) = chunk.get_content() {
        print!("{}", content);
    }
}
```

#### 🏗️ Configuration-Driven Architecture

**New Core Modules**:

1. **ProviderBuilder** (`src/core/builder.rs`)
   - Unified builder pattern for all providers
   - Chain-able API: `.timeout()` / `.proxy()` / `.header()`
   - Eliminates repetitive `xxx_with_config` boilerplate
   - Reduces code by ~50%

2. **ConfigurableProtocol** (`src/core/configurable.rs`)
   - Configuration-driven protocol adapter
   - `ProtocolConfig` - Static configuration (name, endpoints, auth)
   - `EndpointConfig` - Endpoint templates with `{base_url}` variable
   - `AuthConfig` - Flexible authentication (Bearer/ApiKeyHeader/None/Custom)
   - New providers only need configuration, not code

**Code Reduction**:
- Tencent: 169 lines → 122 lines (-28%)
- Volcengine: 169 lines → 145 lines (-14%)
- LongCat: 169 lines → 145 lines (-14%)
- **Average: -19% code reduction**

#### 🆕 New Providers

1. **Tencent Hunyuan (腾讯混元)**
   - OpenAI-compatible API
   - `LlmClient::tencent(api_key)`
   - Models: hunyuan-lite, hunyuan-standard, hunyuan-pro, hunyuan-turbo

2. **LongCat API**
   - Dual format support
   - `LlmClient::longcat_openai(api_key)` - OpenAI format
   - `LlmClient::longcat_anthropic(api_key)` - Anthropic format with Bearer auth

#### 🔧 Anthropic Streaming Fix

**Problem**: LongCat Anthropic streaming failed with "missing field `id`" error

**Solution**: Implemented custom `parse_stream_response` for Anthropic protocol
- Correctly handles Anthropic's multi-event streaming format:
  - `message_start` - Extract message ID
  - `content_block_delta` - Extract text increments
  - `message_delta` - Extract usage and stop_reason
- Converts to unified `StreamingResponse` format
- **Now works perfectly with LongCat Anthropic!**

**Test Results**:
```
✅ LongCat Anthropic non-streaming: Working
✅ LongCat Anthropic streaming: Working (fixed!)
   - Total chunks: 20
   - Content chunks: 19
   - finish_reason: end_turn
   - usage: prompt_tokens: 15, completion_tokens: 30
```

#### 🧹 Code Cleanup

- Removed deprecated v1 architecture code (5641 lines)
- Removed `v1-legacy` feature flag
- Cleaner codebase with focused abstractions

#### 📚 Documentation

**New Documents**:
- `docs/REFACTORING_SUMMARY.md` - Complete refactoring documentation
- `docs/POST_REFACTORING_TEST_REPORT.md` - Comprehensive test report (90% pass rate)
- `docs/ANTHROPIC_STREAMING_FIX.md` - Anthropic streaming fix details

**Updated**:
- README.md - Added unified output format explanation
- README.md - Added new providers (Tencent, LongCat)

#### ✅ Testing

**Comprehensive Testing**:
- ✅ All providers tested: 10/10 tests passed
- ✅ Non-streaming: 100% pass rate (5/5)
- ✅ Streaming: 100% pass rate (5/5)
- ✅ 46 unit tests passing
- ✅ Full backward compatibility verified

**Tested Providers**:
- Tencent (refactored) - ✅ Non-streaming + Streaming
- LongCat OpenAI (unchanged) - ✅ Non-streaming + Streaming
- LongCat Anthropic (refactored) - ✅ Non-streaming + Streaming (fixed!)
- Zhipu (unchanged) - ✅ Non-streaming + Streaming
- Aliyun (unchanged) - ✅ Non-streaming + Streaming

#### 📈 Performance & Metrics

- Code reduction: -19% in refactored providers
- New provider cost: -70% (170 lines → 50 lines)
- Maintenance cost: -50% (centralized logic)
- Test pass rate: 100% (10/10)

#### 🔄 Migration Guide

**No breaking changes!** All existing APIs continue to work.

**Before (still works)**:
```rust
let client = LlmClient::openai_compatible(
    "sk-...",
    "https://api.hunyuan.cloud.tencent.com",
    "tencent"
)?;
```

**After (recommended)**:
```rust
let client = LlmClient::tencent("sk-...")?;
```

---

## [0.4.19] - 2025-10-18

### ✨ New Features

#### **添加火山引擎（Volcengine）专用 Provider**

**火山引擎简介**:
- 火山引擎是字节跳动旗下的云服务平台
- 提供大模型服务（火山方舟）
- 使用 OpenAI 兼容的 API 格式，但端点路径不同

**新增功能**:

1. **创建 VolcengineProtocol 适配器**
   - 包装 OpenAI protocol，但使用火山引擎的端点路径
   - 端点: `/api/v3/chat/completions` (而不是 `/v1/chat/completions`)
   - 完全兼容 OpenAI 请求/响应格式

2. **添加专用 API 方法**
   - `LlmClient::volcengine()` - 创建火山引擎客户端
   - `LlmClient::volcengine_with_config()` - 带自定义配置的客户端

3. **支持推理模型特性**
   - 支持 `reasoning_content` 字段（思考过程）
   - 流式响应中先返回思考过程，再返回实际回答
   - 类似 OpenAI o1 的推理模型

**使用示例**:

```rust
// 创建客户端
let client = LlmClient::volcengine("xxxxxxxx-xxxx-xxxx-xxxx-xxxxxxxxxxxx")?;

// 创建请求（使用端点 ID）
let request = ChatRequest {
    model: "ep-20250118155555-xxxxx".to_string(),  // 端点 ID
    messages: vec![Message {
        role: Role::User,
        content: "你好".to_string(),
        ..Default::default()
    }],
    max_tokens: Some(1000),
    ..Default::default()
};

// 非流式
let response = client.chat(&request).await?;

// 流式
#[cfg(feature = "streaming")]
{
    let mut stream = client.chat_stream(&request).await?;
    while let Some(chunk) = stream.next().await {
        // 处理流式响应
    }
}
```

**测试结果**:

| 功能 | 状态 | 详情 |
|------|------|------|
| 非流式响应 | ✅ | 完全可用 |
| 流式响应 | ✅ | 完全可用 |
| reasoning_content | ✅ | 支持推理过程 |
| llm-connector 兼容性 | ✅ | 完全兼容 |

**新增文件**:
- `src/providers/volcengine.rs` - 火山引擎专用 Provider
- `examples/test_volcengine.rs` - 测试示例
- `tests/test_volcengine_raw.sh` - 原始 API 测试
- `tests/test_volcengine_streaming_raw.sh` - 流式响应测试
- `docs/VOLCENGINE_GUIDE.md` - 完整使用指南

**重要说明**:
- 火山引擎使用端点 ID（`ep-xxxxxx`）而不是模型名称
- 端点 ID 需要在火山引擎控制台创建和获取
- API Key 格式为 UUID 而不是 `sk-` 格式

---

## [0.4.18] - 2025-10-18

### ✨ New Features

#### **添加 LongCat API 支持**

**LongCat 简介**:
- LongCat 是一个 AI 服务平台，提供高性能的对话模型
- 支持 OpenAI 和 Anthropic 两种 API 格式
- 每日免费额度: 500,000 Tokens

**新增功能**:

1. **LongCat OpenAI 格式支持** - ✅ 完全可用
   - 使用 `LlmClient::openai_compatible()` 方法
   - 端点: `https://api.longcat.chat/openai`
   - 支持非流式和流式响应
   - 完全兼容 llm-connector

2. **LongCat Anthropic 格式支持** - ✅ 非流式可用
   - 创建 `LongCatAnthropicProtocol` 适配器
   - 使用 `Authorization: Bearer` 认证（而不是标准 Anthropic 的 `x-api-key`）
   - 添加 `LlmClient::longcat_anthropic()` 方法
   - 添加 `LlmClient::longcat_anthropic_with_config()` 方法
   - 支持非流式响应
   - ⚠️ 流式响应暂不支持（Anthropic 事件格式需要专门解析器）

**使用示例**:

```rust
// 方式 1: OpenAI 格式（推荐，流式和非流式都可用）
let client = LlmClient::openai_compatible(
    "ak_...",
    "https://api.longcat.chat/openai",
    "longcat"
)?;

// 方式 2: Anthropic 格式（仅非流式）
let client = LlmClient::longcat_anthropic("ak_...")?;
```

**测试结果**:

| 测试项 | OpenAI 格式 | Anthropic 格式 |
|--------|------------|---------------|
| 非流式响应 | ✅ 成功 | ✅ 成功 |
| 流式响应 | ✅ 成功 | ⚠️ 暂不支持 |
| llm-connector 兼容性 | ✅ 完全兼容 | ✅ 非流式兼容 |

**新增文件**:
- `src/providers/longcat.rs` - LongCat Anthropic 适配器
- `examples/test_longcat_openai.rs` - OpenAI 格式测试
- `examples/test_longcat_anthropic.rs` - Anthropic 格式测试
- `tests/test_longcat_anthropic_raw.sh` - Anthropic 原始 API 测试
- `tests/test_longcat_anthropic_streaming_raw.sh` - 流式响应格式测试
- `docs/LONGCAT_TESTING_REPORT.md` - 完整测试报告

**推荐使用方式**:
- 流式: `LlmClient::openai_compatible("ak_...", "https://api.longcat.chat/openai", "longcat")`
- 非流式: `LlmClient::longcat_anthropic("ak_...")` 或 OpenAI 格式

### 🐛 Bug Fixes

#### **修复 AliyunProviderImpl 缺失方法**

**问题**: 测试代码调用 `provider.protocol()` 和 `provider.client()` 方法，但这些方法不存在

**修复**:
- 添加 `protocol()` 方法返回协议实例引用
- 添加 `client()` 方法返回 HTTP 客户端引用
- 修复 `models()` 错误信息以匹配测试期望
- 修复 `as_ollama()` doctest 中不存在的方法调用

### 📝 Documentation

- 添加 `docs/LONGCAT_TESTING_REPORT.md` - LongCat API 完整测试报告
- 更新 `src/client.rs` - 添加 LongCat 使用示例

---

## [0.4.17] - 2025-10-18

### 🐛 Bug Fixes

#### **修复 Aliyun 响应解析和流式响应问题**

**问题 1: ChatResponse 结构不一致**

**问题描述**:
- ❌ Aliyun 的 `choices` 数组为空
- ❌ `content` 字段有数据，但不是从 `choices[0]` 提取的
- ❌ 缺少 `usage` 信息
- ❌ 与 OpenAI 实现不一致，违反设计意图

**根本原因**:
- 使用 `..Default::default()` 导致 `choices` 为空数组
- 直接设置 `content` 字段，而不是从 `choices[0].message.content` 提取
- 没有提取 `usage` 和 `finish_reason` 信息

**修复内容**:

1. **更新响应数据结构** (`src/providers/aliyun.rs`)
   - 添加 `AliyunUsage` 结构体
   - 添加 `usage` 和 `request_id` 字段到 `AliyunResponse`
   - 添加 `finish_reason` 字段到 `AliyunChoice`

2. **修复 parse_response 方法**
   - 构建完整的 `choices` 数组，包含 `Choice` 对象
   - 从 `choices[0].message.content` 提取 `content` 作为便利字段
   - 提取 `usage` 信息（`input_tokens`, `output_tokens`, `total_tokens`）
   - 提取 `request_id` 到 `response.id`
   - 提取 `finish_reason`

**问题 2: 流式响应无法工作**

**问题描述**:
- ❌ 流式请求没有收到任何内容 chunks
- ❌ 只收到最后一个空的 final chunk
- ❌ 流式功能完全无法使用

**根本原因**:
- 缺少 `X-DashScope-SSE: enable` 头部
- 缺少 `incremental_output: true` 参数
- 使用默认的 SSE 解析，无法正确处理 Aliyun 的特殊格式

**修复内容**:

1. **添加流式参数**
   - 添加 `incremental_output` 字段到 `AliyunParameters`
   - 在 `build_request` 中根据 `stream` 参数设置 `incremental_output`

2. **创建自定义 Provider 实现**
   - 创建 `AliyunProviderImpl` 结构体
   - 实现 `Provider` trait，包含 `chat`, `chat_stream`, `models` 方法
   - 在 `chat_stream` 中添加 `X-DashScope-SSE: enable` 头部

3. **实现自定义流式解析**
   - 实现 `parse_stream_response` 方法
   - 解析 Aliyun SSE 格式（`id:`, `event:`, `data:` 行）
   - 处理 `finish_reason: "null"` (字符串) vs `"stop"`
   - 转换为 `StreamingResponse` 格式

**验证结果**:

非流式响应:
- ✅ `choices` 数组长度: 1
- ✅ `choices[0].message.content == content`
- ✅ 包含 `usage` 信息
- ✅ 包含 `finish_reason`
- ✅ 符合 OpenAI 标准格式

流式响应:
- ✅ 总流式块数: 10
- ✅ 包含内容的块数: 9
- ✅ 完整内容正常接收
- ✅ 流式响应正常工作

**影响范围**:
- ✅ 完全向后兼容（`content` 字段继续工作）
- ✅ 增强功能（现在可以访问 `choices` 数组和 `usage` 信息）
- ✅ 修复流式响应（从完全不工作到正常工作）

### 🧪 Testing

**新增测试**:
1. `examples/test_aliyun_streaming.rs` - 流式响应测试
2. `examples/verify_aliyun_choices.rs` - choices 数组验证
3. `tests/test_aliyun_streaming_format.sh` - API 原始响应测试

### 📝 Documentation

- 添加 `docs/ALIYUN_FIXES_SUMMARY.md` - Aliyun 修复总结
- 添加 `docs/CHATRESPONSE_DESIGN_ANALYSIS.md` - ChatResponse 设计分析
- 添加 `docs/ALIYUN_RESPONSE_VERIFICATION.md` - Aliyun 响应验证报告

---

## [0.4.16] - 2025-10-18

### 🐛 Bug Fixes

#### **修复重复 Content-Type 头部导致 Aliyun 等 Provider 无法使用**

**问题描述**:
- ❌ Aliyun Provider 完全无法使用
- ❌ 错误信息: `Content-Type/Accept application/json,application/json is not supported`
- ❌ 原因: `auth_headers()` 和 `HttpClient::post().json()` 都设置了 `Content-Type`
- ❌ 导致 HTTP 头部重复: `Content-Type: application/json, application/json`

**根本原因**:
1. `Protocol::auth_headers()` 返回 `Content-Type: application/json`
2. `HttpClient::post()` 使用 `.json(body)` 也会自动设置 `Content-Type: application/json`
3. 两个头部值被合并，导致重复
4. 阿里云 API（以及其他严格的 API）不接受重复的头部值

**修复内容**:

1. **Aliyun Provider** (`src/providers/aliyun.rs`)
   - 从 `auth_headers()` 中移除 `Content-Type` 设置
   - 添加注释说明 `.json()` 已自动设置

2. **Zhipu Provider** (`src/providers/zhipu.rs`)
   - 从 `auth_headers()` 中移除 `Content-Type` 设置
   - 避免潜在的重复头部问题

3. **Anthropic Provider** (`src/providers/anthropic.rs`)
   - Vertex AI: 移除 `.with_header("Content-Type", ...)`
   - Bedrock: 移除 `.with_header("Content-Type", ...)`

4. **Ollama Provider** (`src/providers/ollama.rs`)
   - `new()`: 移除 `.with_header("Content-Type", ...)`
   - `with_config()`: 移除 `.with_header("Content-Type", ...)`

5. **OpenAI Provider** (`src/providers/openai.rs`)
   - Azure OpenAI: 移除 `.with_header("Content-Type", ...)`
   - OpenAI Compatible: 移除 `.with_header("Content-Type", ...)`

**影响的 Provider**:
- ✅ **Aliyun (DashScope)** - 修复无法使用的问题
- ✅ **Zhipu (GLM)** - 修复潜在问题
- ✅ **Anthropic (Vertex AI, Bedrock)** - 修复潜在问题
- ✅ **Ollama** - 修复潜在问题
- ✅ **OpenAI (Azure, Compatible)** - 修复潜在问题

**测试验证**:
- ✅ 编译成功
- ✅ 添加 `examples/test_aliyun_basic.rs` 验证修复
- ✅ 所有 Provider 不再重复设置 Content-Type

**修复统计**:
- 修复的文件: 5 个
- 修复的 Provider: 6 个
- 删除的重复设置: 9 处
- 添加的注释: 9 处

**影响范围**:
- ✅ 修复 Aliyun Provider 完全无法使用的严重问题
- ✅ 修复其他 Provider 的潜在兼容性问题
- ✅ 提升 HTTP 头部设置的规范性
- ✅ 完全向后兼容，无需用户修改代码

### 🧪 Testing

#### **添加智谱流式 tool_calls 验证测试**

**新增测试**:
1. `tests/test_zhipu_streaming_direct.sh` - 直接测试智谱 API 原始响应
2. `examples/test_zhipu_flash_streaming_tool_calls.rs` - 测试 llm-connector 解析
3. `examples/debug_zhipu_streaming_tool_calls.rs` - 详细调试示例

**验证结果**:
- ✅ 智谱 API 在流式模式下返回 tool_calls
- ✅ llm-connector 可以正确解析 tool_calls
- ✅ 证明 llm-connector 0.4.15 没有 bug，功能正常

### 📝 Documentation

- 添加 `docs/FIX_DUPLICATE_CONTENT_TYPE_HEADER.md` - 重复头部问题修复文档
- 添加 `docs/ZHIPU_STREAMING_TOOL_CALLS_VERIFICATION.md` - 智谱流式验证报告

---

## [0.4.15] - 2025-10-18

### 🐛 Bug Fixes

#### **修复示例代码编译错误和警告**

**修复内容**:
1. **移除不存在的方法调用** (`examples/test_openai_tool_streaming.rs`)
   - 移除了对不存在的 `LlmClient::openrouter()` 方法的调用
   - 改为使用 `LlmClient::openai()`

2. **修复类型错误** (`examples/test_openai_tool_streaming.rs`)
   - 修复 tool_calls 引用类型问题
   - 将 `&tool_calls_buffer[0]` 改为 `tool_calls_buffer[0].clone()`

3. **消除未使用导入警告** (7 个示例文件)
   - 将 streaming 相关的导入移到 `#[cfg(feature = "streaming")]` 内
   - 避免在非 streaming 模式下产生未使用导入警告
   - 影响文件：
     - `test_zhipu_tool_messages_detailed.rs`
     - `test_deepseek_tools.rs`
     - `test_openai_tool_streaming.rs`
     - `test_zhipu_tool_streaming_issue.rs`
     - `test_glm_models_tool_streaming.rs`
     - `zhipu_tools_streaming.rs`
     - `test_all_providers_tool_streaming.rs`

4. **消除未使用字段警告** (`examples/test_all_providers_tool_streaming.rs`)
   - 添加 `#[allow(dead_code)]` 到 `TestResult` 结构体

5. **修复 clippy 警告**
   - 修复 doc comments 空行警告
   - 修复长度比较警告（`len() > 0` → `!is_empty()`）

### 📝 Documentation

- 添加 `docs/EXAMPLES_AND_TESTS_REVIEW.md` - Examples 和 Tests 审查报告
- 添加 `docs/RELEASE_v0.4.14.md` - v0.4.14 发布总结

**测试验证**:
- ✅ 所有示例都能正常编译
- ✅ 所有测试都能通过
- ✅ 无编译错误
- ✅ 大幅减少编译警告

**影响范围**:
- 修复示例代码的编译问题
- 提升代码质量
- 完全向后兼容

---

## [0.4.14] - 2025-10-18

### 🐛 Bug Fixes

#### **修复 OpenAI 协议工具调用支持 + 移除智谱 GLM 流式强制切换**

**问题 1: OpenAI 协议缺少工具调用支持**

**问题描述**:
- ❌ `OpenAIRequest` 缺少 `tools` 和 `tool_choice` 字段，无法传递工具定义
- ❌ `OpenAIMessage` 缺少 `tool_calls`, `tool_call_id`, `name` 字段
- ❌ `OpenAIResponseMessage` 缺少 `tool_calls` 字段，无法解析工具调用响应
- ❌ 导致所有使用 OpenAI 协议的服务（DeepSeek, Moonshot 等）完全无法使用工具调用

**修复内容**:
1. **OpenAIRequest 添加工具字段** (`src/protocols/openai.rs`)
   ```rust
   pub struct OpenAIRequest {
       // ... 其他字段
       pub tools: Option<Vec<serde_json::Value>>,      // ✅ 新增
       pub tool_choice: Option<serde_json::Value>,     // ✅ 新增
   }
   ```

2. **OpenAIMessage 添加工具字段** (`src/protocols/openai.rs`)
   ```rust
   pub struct OpenAIMessage {
       pub role: String,
       pub content: String,
       pub tool_calls: Option<Vec<serde_json::Value>>,  // ✅ 新增
       pub tool_call_id: Option<String>,                // ✅ 新增
       pub name: Option<String>,                        // ✅ 新增
   }
   ```

3. **OpenAIResponseMessage 添加工具字段** (`src/protocols/openai.rs`)
   ```rust
   pub struct OpenAIResponseMessage {
       pub content: Option<String>,                     // ✅ 改为 Option
       pub tool_calls: Option<Vec<serde_json::Value>>,  // ✅ 新增
   }
   ```

4. **build_request 完整映射工具调用** (`src/protocols/openai.rs:48-106`)
   - 正确映射 `tools` 字段
   - 正确映射 `tool_choice` 字段
   - 正确映射消息中的 `tool_calls`, `tool_call_id`, `name` 字段

5. **parse_response 正确解析工具调用** (`src/protocols/openai.rs:116-149`)
   - 从响应中提取 `tool_calls`
   - 转换为统一的 `ToolCall` 类型

**问题 2: 智谱 GLM 流式响应被强制切换**

**问题描述**:
- ❌ `src/core/traits.rs` 中存在硬编码逻辑，检测到 `Role::Tool` 消息时强制切换为非流式
- ❌ GLM-4.5 正常可返回 91 个流式块，但包含工具结果时被强制切换为 1 个块
- ❌ 这是一个临时修复（workaround），现在已不再需要

**修复内容**:
- **移除硬编码修复逻辑** (`src/core/traits.rs:155-173`)
  - 删除了检测 `Role::Tool` 和 `zhipu` 的特殊处理
  - 智谱 GLM 现在可以在包含工具调用结果时正常使用流式响应

**测试验证**:
- ✅ OpenAI 协议完整支持工具调用（tools, tool_choice, tool_calls）
- ✅ DeepSeek 现在可以正常使用工具调用
- ✅ 所有 OpenAI 兼容服务（Moonshot, Together AI 等）都可以使用工具调用
- ✅ 智谱 GLM 在包含 Role::Tool 时可以使用流式响应
- ✅ 所有核心库测试通过（27 个测试）

**新增示例**:
- `examples/verify_tool_fix.rs` - 验证工具调用修复效果

**影响范围**:
- 修复所有使用 OpenAI 协议的服务的工具调用功能
- 移除智谱 GLM 的流式响应限制
- 完全向后兼容

---

## [0.4.13] - 2025-10-18

### 🐛 Bug Fixes

#### **修复智谱 GLM 多轮工具调用支持**

**问题描述**:
- ❌ `ZhipuMessage` 缺少 `tool_call_id` 字段，无法在 Tool 消息中关联工具调用
- ❌ `ZhipuMessage` 缺少 `name` 字段，无法传递工具名称
- ❌ 导致多轮 Function Calling 对话失败（第二轮无法正确传递工具执行结果）

**修复内容**:
1. **ZhipuMessage 结构完善** (`src/providers/zhipu.rs:272-282`)
   ```rust
   pub struct ZhipuMessage {
       pub role: String,
       pub content: String,
       pub tool_calls: Option<Vec<serde_json::Value>>,
       pub tool_call_id: Option<String>,  // ✅ 新增
       pub name: Option<String>,          // ✅ 新增
   }
   ```

2. **build_request 映射补充** (`src/providers/zhipu.rs:77-96`)
   - 正确映射 `tool_call_id` 字段
   - 正确映射 `name` 字段

**测试验证**:
- ✅ 单轮工具调用：User 提问 → LLM 返回 tool_calls
- ✅ 多轮工具调用：Tool 结果 → LLM 返回文本响应
- ✅ 三轮对话：User 追问 → LLM 正确触发新的 tool_calls
- ✅ Tool 消息序列化：`role="tool"`, `tool_call_id`, `name` 全部正确

**新增示例**:
- `examples/zhipu_multiround_tools.rs` - 多轮工具调用演示
- `examples/zhipu_tools_edge_cases.rs` - 边缘情况测试
- `examples/verify_tool_message_serialization.rs` - 序列化验证

**影响范围**:
- 修复智谱 GLM 的多轮工具调用功能
- 完全符合 OpenAI Function Calling 规范
- 完全向后兼容

---

## [0.4.12] - 2025-10-18

### 🐛 Bug Fixes

#### **修复智谱 GLM 流式响应和工具调用支持**

**流式响应问题**:
- ❌ 问题：智谱 API 使用单换行分隔 SSE（`data: {...}\n`），导致默认解析器失败
- ❌ 问题：`StreamingResponse.content` 字段未填充，`get_content()` 返回空字符串
- ❌ 问题：`ZhipuRequest` 缺少 `stream` 参数，API 不知道要返回流式响应

**工具调用问题**:
- ❌ 问题：`ZhipuRequest` 缺少 `tools` 和 `tool_choice` 字段
- ❌ 问题：`ZhipuMessage` 不支持 `tool_calls` 响应
- ❌ 问题：流式和非流式请求都无法传递工具参数

**修复内容**:
1. **流式解析器** (`src/providers/zhipu.rs:126-201`)
   - 实现智谱专用 `parse_stream_response()`
   - 支持单换行分隔的 SSE 格式
   - 自动填充 `content` 字段（从 `delta.content` 复制）
   
2. **请求参数** (`src/providers/zhipu.rs:216-234`)
   - 添加 `stream: Option<bool>` 字段
   - 添加 `tools: Option<Vec<Tool>>` 字段
   - 添加 `tool_choice: Option<ToolChoice>` 字段
   
3. **响应解析** (`src/providers/zhipu.rs:240-264`)
   - `ZhipuMessage.content` 使用 `#[serde(default)]`（工具调用时可为空）
   - `ZhipuMessage.tool_calls` 支持工具调用响应
   - `ZhipuResponse` 包含完整元数据（id, created, usage）
   - `ZhipuChoice` 支持 `finish_reason`（识别 `tool_calls` 结束）

**测试验证**:
- ✅ 流式响应：124 个数据块，642 字符输出
- ✅ 非流式工具调用：`finish_reason: "tool_calls"`，正确解析参数
- ✅ 流式工具调用：`finish_reason: "tool_calls"`，正确解析参数

**影响范围**:
- 仅影响智谱 GLM provider
- 完全向后兼容
- 修复后与 OpenAI 协议对齐

**新增示例**:
- `examples/zhipu_tools.rs` - 工具调用（非流式）
- `examples/zhipu_tools_streaming.rs` - 工具调用（流式）

---

## [0.4.11] - 2025-10-17

### 🐛 Bug Fixes

**修复智谱流式响应解析问题（初步修复）**
- 实现 `ZhipuProtocol::parse_stream_response()` 专用流式解析器
- 支持单换行分隔的 SSE 格式
- 正确处理 `data:` 前缀（带或不带空格）

---

## [Unreleased]

### 🐛 **BUGFIX: 修复智谱流式响应解析问题**

#### **问题描述**
智谱 API 使用单换行分隔 SSE 事件（`data: {...}\n`），而不是标准的双换行（`data: {...}\n\n`），导致默认 SSE 解析器无法正确解析流式响应，产生 0 个数据块。

#### **修复内容**
- **新增**: `ZhipuProtocol::parse_stream_response()` 专用流式解析器
  - 支持单换行分隔的 SSE 格式
  - 正确处理 `data:` 前缀（带或不带空格）
  - 跳过 `[DONE]` 标记和空 payload
  - 提供详细的错误信息（包含原始 JSON）

#### **测试改进**
- 更新 `examples/zhipu_streaming.rs`
  - 添加数据块计数器
  - 显示解析器类型提示
  - 使用 `glm-4-flash` 模型（更快响应）
  - 添加零数据块警告

#### **影响**
- ✅ **修复**: 智谱流式 API 现在可以正常工作
- ✅ **兼容性**: 不影响其他 Provider 的流式功能
- ✅ **调试性**: 解析失败时显示原始 JSON

---

### ✨ **FEAT: API Naming Standardization**

#### **Changed**
- **Unified Constructor Naming**
  - `ollama_with_url()` → `ollama_with_base_url()` (kept old name as deprecated)
  - Removed redundant `zhipu_default()` (use `zhipu()` directly)
  - All providers now follow consistent `{provider}_with_base_url()` pattern

#### **Added**
- **Type-Safe Provider Conversions**
  - `LlmClient::as_ollama()` → `Option<&OllamaProvider>`
  - `LlmClient::as_openai()` → `Option<&OpenAIProvider>`
  - `LlmClient::as_aliyun()` → `Option<&AliyunProvider>`
  - `LlmClient::as_anthropic()` → `Option<&AnthropicProvider>`
  - `LlmClient::as_zhipu()` → `Option<&ZhipuProvider>`
  
- **API Key Validation Functions**
  - `validate_openai_key()`
  - `validate_aliyun_key()`
  - `validate_anthropic_key()` (already existed)
  - `validate_zhipu_key()` (already existed)

- **Advanced Configuration Methods**
  - All `{provider}_with_config()` methods now exposed in `LlmClient`
  - All `{provider}_with_timeout()` methods now exposed in `LlmClient`
  - Cloud-specific methods: `anthropic_vertex()`, `anthropic_bedrock()`, `aliyun_international()`, etc.

#### **Documentation**
- **NEW**: `docs/NAMING_CONVENTIONS.md` - Comprehensive naming standards guide
- **NEW**: `.augment/rules/naming.md` - Qoder auto-check rules
- Updated all examples to use new naming conventions

#### **Deprecated**
- `LlmClient::ollama_with_url()` → Use `ollama_with_base_url()`
- `providers::zhipu_default()` → Use `zhipu()` directly
- `LlmClient::ollama()` (the method, not constructor) → Use `as_ollama()`

#### **Impact**
- ✅ **Consistency**: All providers follow same naming pattern
- ✅ **Type Safety**: No more manual `downcast_ref` needed
- ✅ **Completeness**: All provider variants exposed in `LlmClient`
- ✅ **Documentation**: Clear naming rules for contributors

---

## [0.4.9] - 2025-10-16

### 📚 **DOCS: Fix API Documentation and Examples**

#### **Fixed**
- **README API Examples** - Updated streaming API examples to reflect current V2 architecture
  - Replaced deprecated `chat_stream_universal()`, `chat_stream_sse()`, `chat_stream_ndjson()` with current `chat_stream()`
  - Updated streaming examples to use `StreamingResponse` and `get_content()` method
  - Added clear distinction between V2 (current) and V1 (legacy) APIs in changelog
  - Fixed 29 documentation tests that used incorrect import paths

#### **Added**
- **New Example**: `streaming_v2_demo.rs` - Demonstrates current V2 streaming API
- **API Clarification**: Clear documentation of current streaming interface
- **Migration Guide**: Explains differences between V1 and V2 streaming APIs

#### **Impact**
- ✅ **Documentation**: All examples now reflect current API
- ✅ **Tests**: All 93 tests pass (including 50 documentation tests)
- ✅ **Clarity**: Clear separation between current and legacy APIs
- ✅ **Examples**: Working examples for current streaming interface

## [0.4.8] - 2025-10-16

### 🔧 **REFACTOR: Simplify Configuration Module Structure**

#### **Simplified**
- **Configuration Module** - Simplified `src/config/` directory to single `src/config.rs` file
  - Eliminated confusion between `src/config/provider.rs` and `src/providers/` directory
  - Consolidated all configuration types into single, clear module
  - Maintained all existing functionality and API compatibility
  - All 28 unit tests pass

#### **Structure Changes**
- **Before**: `src/config/mod.rs` + `src/config/provider.rs` (confusing)
- **After**: `src/config.rs` (clear and simple)
- **Benefits**: No naming confusion, easier to find configuration code, simpler maintenance

#### **Impact**
- ✅ **Clarity**: Eliminated naming confusion with providers
- ✅ **Simplicity**: Single file for all configuration needs
- ✅ **Maintainability**: Easier to locate and modify configuration code
- ✅ **Compatibility**: No breaking changes to public API

## [0.4.7] - 2025-10-16

### 🏗️ **ARCHITECTURE: Correct Protocol vs Provider Separation**

#### **Refactored**
- **Protocol/Provider Architecture** - Implemented correct separation of public vs private protocols
  - **Public Protocols** (`src/protocols/`): Only industry-standard protocols (OpenAI, Anthropic)
  - **Private Protocols** (`src/providers/`): Provider-specific protocols inline with implementations
  - Moved `AliyunProtocol` and `ZhipuProtocol` from `protocols/` to `providers/` as private protocols
  - Updated exports: Standard protocols from `protocols`, private protocols from `providers`
  - All 78 unit and integration tests pass

#### **Design Principles**
- **Public Protocols**: Industry-recognized standards that multiple providers might implement
- **Private Protocols**: Provider-specific APIs that are tightly coupled to their implementations
- **Clean Separation**: Protocols define API formats, providers implement service logic
- **Maintainability**: Private protocols are co-located with their implementations

#### **Impact**
- ✅ **Architecture**: Clean separation of public vs private protocols
- ✅ **Maintainability**: Private protocols are easier to maintain alongside providers
- ✅ **Extensibility**: Clear guidelines for adding new protocols vs providers
- ✅ **Tests**: All functionality tests pass (78/78)

## [0.4.6] - 2025-10-16

### 🔧 **HOTFIX: Streaming Integration Test Errors**

#### **Fixed**
- **Streaming integration test compilation errors** - Fixed all compilation errors in streaming tests
  - Fixed `tests/streaming_integration_tests.rs`: Added missing `Role` import
  - Updated all `Message::user()` calls to use proper `Message` construction with `Role::User`
  - Fixed all client creation calls: `.unwrap()` → `?` for V2 architecture
  - Fixed error handling test to properly detect authentication errors
  - All streaming integration tests now pass (4/4 passed, 4 ignored for API keys)

#### **Impact**
- ✅ **Streaming Tests**: All streaming integration tests compile and pass
- ✅ **Test Coverage**: Complete test coverage for streaming functionality
- ✅ **V2 Architecture**: All tests use correct V2 architecture APIs

## [0.4.5] - 2025-10-16

### 🔧 **HOTFIX: Test Compilation Errors**

#### **Fixed**
- **Test compilation errors** - Fixed compilation errors in test files
  - Fixed `tests/client_tests.rs`: Updated `protocol_name()` → `provider_name()` method calls
  - Fixed main documentation tests in `src/lib.rs` and `src/client.rs`
  - Updated import statements to use correct V2 architecture paths
  - All unit tests and integration tests now pass successfully

#### **Impact**
- ✅ **Tests**: All unit and integration tests compile and pass (78/78)
- ✅ **Documentation**: Main documentation examples work correctly
- ✅ **CI/CD**: Test suite runs successfully for automated builds

## [0.4.4] - 2025-10-16

### 🔧 **HOTFIX: Examples Compilation Errors**

#### **Fixed**
- **Examples compilation errors** - Fixed all compilation errors and warnings in example files
  - Updated `examples/zhipu_basic.rs`: Fixed API calls and imports for V2 architecture
  - Updated `examples/zhipu_streaming.rs`: Fixed Message construction and client creation
  - Updated `examples/streaming_basic.rs`: Fixed imports and Result handling
  - Updated `examples/ollama_model_management.rs`: Fixed Ollama provider interface usage
  - Updated `examples/v1_vs_v2_comparison.rs`: Removed deprecated feature flags
  - All examples now use V2 architecture APIs correctly

#### **Impact**
- ✅ **Examples**: All examples compile and run successfully
- ✅ **Documentation**: Examples serve as accurate V2 architecture documentation
- ✅ **User Experience**: Users can run examples without compilation errors

## [0.4.3] - 2025-10-16

### 🔧 **HOTFIX: Module Privacy Error**

#### **Fixed**
- **Critical module privacy error** - Fixed private module access in streaming functionality
  - Fixed import path: `crate::types::streaming::ChatStream` → `crate::types::ChatStream`
  - Fixed import path: `crate::types::streaming::StreamingResponse` → `crate::types::StreamingResponse`
  - The `streaming` module is conditionally exported and should be accessed through `types` module
  - Affected file: `src/sse.rs`

#### **Impact**
- ✅ **Compilation**: Now compiles successfully without privacy errors
- ✅ **Streaming**: All streaming features work correctly
- ✅ **Functionality**: No breaking changes to public API

## [0.4.2] - 2025-10-16

### 🔧 **HOTFIX: Type Mismatch Error**

#### **Fixed**
- **Critical type mismatch error** - Fixed streaming response type conversion
  - Added `sse_to_streaming_response()` function to convert `String` stream to `StreamingResponse` stream
  - Fixed type mismatch: expected `StreamingResponse` but found `String` in streaming methods
  - Affected files: `src/sse.rs`, `src/core/traits.rs`, `src/protocols/zhipu.rs`, `src/providers/ollama.rs`
  - All streaming functionality now works correctly with proper type conversion

#### **Impact**
- ✅ **Compilation**: Now compiles successfully without type errors
- ✅ **Streaming**: All streaming features work with correct types
- ✅ **Functionality**: No breaking changes to public API

## [0.4.1] - 2025-10-16

### 🔧 **HOTFIX: Compilation Error**

#### **Fixed**
- **Critical compilation error** - Fixed unresolved import `crate::sse::SseStream`
  - Replaced incorrect `SseStream::new(response)` calls with `crate::sse::sse_events(response)`
  - Affected files: `src/core/traits.rs`, `src/protocols/zhipu.rs`, `src/providers/ollama.rs`
  - All streaming functionality now works correctly

#### **Impact**
- ✅ **Compilation**: Now compiles successfully without errors
- ✅ **Streaming**: All streaming features work as expected
- ✅ **Functionality**: No breaking changes to public API

## [0.4.0] - 2025-10-16

### 🚀 **MAJOR RELEASE: V2 Architecture**

This is a major release that introduces the new V2 architecture as the default, providing significant performance improvements and a cleaner API design.

#### ⚡ **Performance Improvements**
- **7,000x+ faster client creation** - From ~53ms to ~7µs
- **Minimal memory footprint** - Only 16 bytes per client instance
- **Zero-cost cloning** - Arc-based sharing for efficient cloning

#### 🏗️ **New Architecture**
- **Clear Protocol/Provider separation** - Protocols define API specs, Providers implement services
- **Unified trait system** - `Protocol` and `Provider` traits for maximum extensibility
- **Type-safe HTTP client** - Compile-time guarantees for correctness
- **Generic provider implementation** - `GenericProvider<Protocol>` for most use cases

#### 🔄 **API Changes (Breaking)**

##### **Client Creation**
```rust
// V1 (Legacy)
let client = LlmClient::openai("sk-...", None);
let client = LlmClient::ollama(None);

// V2 (New Default)
let client = LlmClient::openai("sk-...")?;  // Returns Result
let client = LlmClient::ollama()?;          // Returns Result
```

##### **Method Renames**
```rust
// V1 → V2
client.fetch_models()  → client.models()
client.protocol_name() → client.provider_name()
```

##### **Parameter Changes**
- **OpenAI**: Removed optional second parameter, use dedicated methods
  - `openai(key, Some(url))` → `openai_with_base_url(key, url)?`
- **Ollama**: Removed optional parameter
  - `ollama(Some(url))` → `ollama_with_url(url)?`

#### 🆕 **New Features**

##### **Additional Client Creation Methods**
```rust
// Azure OpenAI support
LlmClient::azure_openai("key", "endpoint", "version")?

// OpenAI-compatible services
LlmClient::openai_compatible("key", "url", "name")?

// Zhipu GLM OpenAI-compatible mode
LlmClient::zhipu_openai_compatible("key")?

// Enhanced configuration options
LlmClient::openai_with_config("key", url, timeout, proxy)?
```

##### **Enhanced Ollama Support**
```rust
// Direct access to Ollama-specific features
if let Some(ollama) = client.as_ollama() {
    ollama.pull_model("llama2").await?;
    let models = ollama.models().await?;
}
```

#### 📦 **Protocol Support**
- **OpenAI Protocol** - Complete OpenAI API specification
- **Anthropic Protocol** - Full Claude API support with Vertex AI and Bedrock
- **Aliyun Protocol** - DashScope API with regional support
- **Zhipu Protocol** - Native and OpenAI-compatible formats
- **Ollama Provider** - Custom implementation with model management

#### 🔄 **Migration Guide**

##### **Option 1: Backward Compatibility**
```toml
# Cargo.toml
[features]
v1-legacy = []
```

```rust
// Use V1 API
#[cfg(feature = "v1-legacy")]
use llm_connector::v1::LlmClient;

// Use V2 API (default)
#[cfg(not(feature = "v1-legacy"))]
use llm_connector::LlmClient;
```

##### **Option 2: Direct Migration**
1. Add `?` to handle `Result` return types
2. Update method names: `fetch_models()` → `models()`, `protocol_name()` → `provider_name()`
3. Replace parameter patterns with dedicated methods
4. Update imports if using internal traits

#### 🏛️ **Architecture Benefits**
- **Extensibility** - Easy to add new protocols and providers
- **Type Safety** - Compile-time guarantees for all operations
- **Performance** - Optimized for speed and memory efficiency
- **Clarity** - Clear separation of concerns between protocols and providers
- **Maintainability** - Reduced code duplication and cleaner abstractions

## [0.3.6] - 2025-10-14

### ✨ Added

#### Ollama Streaming Support
- Implemented line-delimited JSON streaming for Ollama protocol
  - Added non-SSE parser for JSON lines stream
  - Integrated into core streaming pipeline with protocol switch
  - Normalized to `StreamingResponse` with `get_content()` for output
- Added `examples/ollama_streaming.rs` demonstrating `chat_stream()` usage

### 📝 Updated
- README and examples already standardized to use `get_content()` for streaming output

## [0.2.3] - 2025-01-06

### ✨ Added

#### Improved Error Messages
- **Cleaned up authentication error messages** for OpenAI-compatible providers
  - Removes OpenAI-specific URLs (like "platform.openai.com") from error messages
  - Adds helpful context: "Please verify your API key is correct and has the necessary permissions"
  - Makes errors more generic and applicable to all OpenAI-compatible providers (DeepSeek, Zhipu, Moonshot, etc.)

#### New Debug Tools
- **Added `debug_deepseek.rs` example** for troubleshooting authentication issues
  - Validates API key format
  - Tests model fetching and chat requests
  - Provides specific troubleshooting guidance based on error type
  - Can accept API key from command line or environment variable

#### Documentation
- **Added `TROUBLESHOOTING.md`** - Comprehensive troubleshooting guide
  - Authentication errors and solutions
  - Connection errors and debugging steps
  - Rate limit handling
  - Model not found errors
  - Provider-specific instructions for DeepSeek, OpenAI, Zhipu, Moonshot
  - Example code for common scenarios

### 🔧 Changed

#### Simplified API - Removed `supported_models()`
- **Removed `supported_models()` method** from all traits and implementations
  - Removed from `Provider` trait
  - Removed from `ProviderAdapter` trait
  - Removed from `LlmClient`
  - Removed from all protocol implementations (OpenAI, Anthropic, Aliyun, Ollama)
- **Removed `supports_model()` method** from `Provider` trait (was dependent on `supported_models()`)
- **Removed hardcoded model lists** from protocol structs
  - Removed `supported_models` field from `AnthropicProtocol`
  - Removed `supported_models` field from `AliyunProtocol`
  - Removed `supported_models` field from `OllamaProtocol`

#### Rationale
- `supported_models()` returned empty `[]` for most protocols (OpenAI, Anthropic, Aliyun)
- Only Ollama had hardcoded models, which were outdated
- Users should use `fetch_models()` for real-time model discovery
- Simplifies the API by removing confusion between two similar methods

#### Migration Guide

**Before:**
```rust
let client = LlmClient::openai("sk-...");
let models = client.supported_models(); // Returns []
```

**After:**
```rust
let client = LlmClient::openai("sk-...");
let models = client.fetch_models().await?; // Returns actual models from API
```

For protocols that don't support `fetch_models()` (Anthropic, Aliyun, Ollama), you can use any model name directly in your requests.

### 📝 Updated

- Updated tests to remove `supported_models()` usage
- Updated examples to demonstrate only `fetch_models()`
- Updated README.md to remove references to `supported_models()`
- Simplified documentation and examples

## [0.2.2] - 2025-01-06

Same as 0.2.1 - version bump for crates.io publication.

## [0.2.1] - 2025-01-06

### ✨ Added

#### Online Model Discovery
- **New `fetch_models()` method** for retrieving available models from API
  - Added to `Provider` trait, `LlmClient`, and `GenericProvider`
  - Makes GET request to `/v1/models` endpoint for OpenAI-compatible providers
  - Returns `Vec<String>` of available model IDs
  - Returns `UnsupportedOperation` error for protocols without model listing support

#### HTTP Transport Enhancement
- Added `get()` method to `HttpTransport` for GET requests
- Supports custom headers and authentication

#### Error Handling
- Added `UnsupportedOperation` error variant for unsupported operations
- Returns HTTP 501 status code for unsupported operations

#### Examples
- `examples/test_fetch_models.rs` - Comprehensive test with all providers
- `examples/fetch_models_simple.rs` - Simple comparison example
- `examples/test_with_keys.rs` - Test with keys.yaml configuration

#### Documentation
- `FETCH_MODELS_FEATURE.md` - Complete feature documentation
- `TEST_RESULTS.md` - Test results and verification
- Updated README.md with model discovery section
- Added comparison table for `supported_models()` vs `fetch_models()`

### 🔧 Changed

#### OpenAI Protocol
- **Removed hardcoded model lists** from `OpenAIProtocol`
- `supported_models()` now returns empty `[]` instead of hardcoded models
- Users can now use **any model name** without restrictions
- Implemented `models_endpoint_url()` to support `/v1/models` endpoint

#### Documentation Cleanup
- Removed references to third-party providers (DeepSeek, Zhipu, Moonshot, etc.) from OpenAI protocol docs
- Updated examples to focus on OpenAI instead of third-party providers
- Simplified documentation to emphasize protocol-first approach

#### Provider Type Aliases
- Removed provider-specific type aliases:
  - `DeepSeekProvider`
  - `ZhipuProvider`
  - `MoonshotProvider`
  - `VolcEngineProvider`
  - `TencentProvider`
  - `MiniMaxProvider`
  - `StepFunProvider`

### 🐛 Fixed

#### Configuration
- Fixed `keys.yaml` model names:
  - Removed invalid `qwen3-turbo` model
  - Updated to valid Aliyun models: `qwen-turbo`, `qwen-plus`, `qwen-max`
  - Updated Qwen2 models to Qwen2.5 versions

#### Dependencies
- Added `serde_yaml` to `[dev-dependencies]` for examples
- Fixed `serde_yaml` resolution in test examples

#### Code Quality
- Removed unused imports (`HttpTransport`, `LlmConnectorError` from openai.rs)
- Fixed struct field issues (removed incorrect `transport` field)

### 📊 Test Results

#### Successfully Tested Providers (Online Model Fetching)

| Provider | Status | Models Found | Example Models |
|----------|--------|--------------|----------------|
| DeepSeek | ✅ | 2 | `deepseek-chat`, `deepseek-reasoner` |
| Zhipu (GLM) | ✅ | 3 | `glm-4.5`, `glm-4.5-air`, `glm-4.6` |
| Moonshot | ✅ | 12 | `moonshot-v1-32k`, `kimi-latest`, `kimi-thinking-preview` |
| LongCat | ❌ | - | `/models` endpoint not available |
| VolcEngine | ❌ | - | `/models` endpoint not available |
| Aliyun | ℹ️ | - | Protocol doesn't support model listing |
| Anthropic | ℹ️ | - | Protocol doesn't support model listing |

### 📝 Migration Guide

#### For Users Relying on Hardcoded Models

**Before (v0.2.0):**
```rust
let client = LlmClient::openai("sk-...");
let models = client.supported_models();
// Returns: ["gpt-4", "gpt-3.5-turbo", "gpt-4-turbo"]
```

**After (v0.2.1):**
```rust
let client = LlmClient::openai("sk-...");

// Option 1: Use any model name directly (recommended)
let request = ChatRequest {
    model: "gpt-4o".to_string(), // Any model name works
    // ...
};

// Option 2: Fetch models online
let models = client.fetch_models().await?;
// Returns: actual models from OpenAI API
```

#### For OpenAI-Compatible Providers

**Before:**
```rust
// Had to check hardcoded list
let models = client.supported_models();
```

**After:**
```rust
// Fetch real-time models from provider
let client = LlmClient::openai_compatible(
    "sk-...",
    "https://api.deepseek.com/v1"
);
let models = client.fetch_models().await?;
// Returns: ["deepseek-chat", "deepseek-reasoner"]
```

### 🎯 Benefits

1. **No Model Restrictions**: Use any model name without being limited by hardcoded lists
2. **Always Up-to-Date**: Get the latest models directly from the API
3. **Backward Compatible**: Existing code continues to work
4. **Flexible**: Providers can opt-in to model listing support
5. **Clear Errors**: Explicit error messages when operations aren't supported

### 🔗 Related Issues

- Fixed errors in `src/protocols/openai.rs`
- Removed hardcoded `supported_models`
- Implemented online model fetching (Option 3)
- Updated documentation to reflect changes

### 📚 Documentation

- README.md: Added "Key Features" section
- README.md: Added "Model Discovery" section with comparison table
- README.md: Added "Recent Changes" section
- README.md: Updated error handling examples
- README.md: Updated examples section

### 🧪 Testing

All tests passing:
```bash
cargo check --lib                    # ✅ Success
cargo run --example test_openai_only # ✅ All tests passed
cargo run --example test_with_keys   # ✅ 6/6 providers tested
cargo run --example test_fetch_models # ✅ Online fetching works
```

---

## [0.2.0] - Previous Release

Initial release with 4 protocol support and basic functionality.

---

## Future Enhancements

Potential improvements for future releases:

1. **Model Caching**: Cache fetched models to reduce API calls
2. **Model Metadata**: Return full model objects with capabilities, not just IDs
3. **Model Filtering**: Add parameters to filter models by capability
4. **Extended Protocol Support**: Implement model listing for other protocols if available
5. **Pagination Support**: Handle paginated model responses
## [0.3.3] - 2025-10-14

### ✨ Added
- README: Added “Reasoning Synonyms” section with normalized keys and usage examples (`reasoning_any()`), covering non-streaming and streaming.

### 🔧 Changed
- Examples: Removed outdated examples using deprecated `openai_compatible` (`examples/test_fetch_models.rs`, `examples/test_with_keys.rs`).
- Examples: Updated DeepSeek and fetch models example to use `LlmClient::openai(api_key, Some(base_url))`.
- Docs: Fixed doctests across `lib.rs`, `protocols/core.rs`, `protocols/openai.rs`, `protocols/aliyun.rs`, `protocols/anthropic.rs` to match current API.
- Docs: Replaced obsolete imports like `protocols::aliyun::qwen` and `protocols::anthropic::claude` with `LlmClient::aliyun(...)` and `LlmClient::anthropic(...)`.
- Docs: Standardized message initialization to `Message::user(...)` or `Role` enums where appropriate.

### ✅ Validation
- `cargo build --examples` passes.
- `cargo test` (library and integration with `streaming` feature) passes.
- `cargo test --doc` passes (13 passed, 0 failed, 4 ignored).
## 0.3.4 - 2025-10-14

Updates
- Add compatibility alias `types::ChatMessage = Message` to ease migration.
- Add `ChatResponse::get_usage_safe()` returning `(prompt, completion, total)`.
- Add `ChatResponse::get_content()` returning the first choice content as `Option<&str>`.
- README install snippet updated to `0.3.4`.

Notes
- `ChatRequest::new(model)` remains as minimal constructor.
- Use `ChatRequest::new_with_messages(model, messages)` to pass initial message list.
- `Message::user/assistant/system` are preferred constructors; reasoning fields are auto-populated.

## 0.3.5 - 2025-10-14

Updates
- Add `StreamingResponse::get_content()` for convenience and API symmetry with `ChatResponse::get_content()`.

Notes
- No breaking changes; existing code continues to work. You can still access `choices[0].delta.content` directly.
<|MERGE_RESOLUTION|>--- conflicted
+++ resolved
@@ -2,18 +2,6 @@
 
 All notable changes to this project will be documented in this file.
 
-<<<<<<< HEAD
-## [0.5.8] - 2025-12-11
-
-### 🚀 New Features
-
-#### Google Gemini Support
-- **Added**: Native support for Google Gemini API
-  - Implemented `GoogleProvider`
-  - Added `LlmClient::google()` and `LlmClient::google_with_config()`
-  - Supports chat completion with `gemini-2.0-flash`, `gemini-2.0-flash-lite`, `gemini-3-pro-preview`, etc.
-  - Added `examples/google_basic.rs`
-=======
 ## [0.5.8] - 2026-01-02
 
 ### ⚠️ Breaking Changes
@@ -29,7 +17,6 @@
 - **Security**: Hardcoded API keys removed from documentation and code.
 - **Documentation**: Updated Tencent guide with native API usage.
 
->>>>>>> 33e8f655
 
 ## [0.5.7] - 2025-11-23
 
